//! Constraints on the members of floating-point values that proxy types may
//! represent.

use core::marker::PhantomData;

use crate::{Float, Primitive};

pub enum RealSet {}
pub enum InfiniteSet {}
pub enum NanSet {}

pub trait Member<T> {}

pub trait SupersetOf<P> {}

pub trait SubsetOf<P> {}

impl<P, Q> SubsetOf<Q> for P where Q: SupersetOf<P> {}

pub trait Sealed {}

/// Describes constraints on the set of floating-point values that a proxy type
/// may represent.
///
/// This trait expresses a constraint by filter-mapping values. Note that
/// constraints require `Member<RealSet>`, meaning that the set of real numbers
/// must always be supported and is implied.
<<<<<<< HEAD
pub trait Constraint<T>: Copy + Member<RealSet> + Sized + Sealed
=======
pub trait Constraint<T>: Member<RealSet>
>>>>>>> 6522d94a
where
    T: Float + Primitive,
{
    /// Filter-maps a primitive floating-point value based on some constraints.
    ///
    /// Returns `None` for values that cannot satify constraints.
    fn filter_map(value: T) -> Option<T>;
}

#[derive(Debug)]
pub struct UnitConstraint<T>
where
    T: Float + Primitive,
{
    phantom: PhantomData<fn() -> T>,
}

// TODO: Should implementations map values like zero and `NaN` to canonical
//       forms?
impl<T> Constraint<T> for UnitConstraint<T>
where
    T: Float + Primitive,
{
    fn filter_map(value: T) -> Option<T> {
        Some(value)
    }
}

<<<<<<< HEAD
impl<T> Sealed for UnitConstraint<T> where T: Float + Primitive {}

impl<T> SupersetOf<NotNanConstraint<T>> for UnitConstraint<T> where T: Float + Primitive {}
=======
impl<T> Member<InfiniteSet> for UnitConstraint<T> where T: Float + Primitive {}

impl<T> Member<NanSet> for UnitConstraint<T> where T: Float + Primitive {}

impl<T> Member<RealSet> for UnitConstraint<T> where T: Float + Primitive {}
>>>>>>> 6522d94a

impl<T> SupersetOf<FiniteConstraint<T>> for UnitConstraint<T> where T: Float + Primitive {}

impl<T> SupersetOf<NotNanConstraint<T>> for UnitConstraint<T> where T: Float + Primitive {}

/// Disallows `NaN`s.
#[derive(Debug)]
pub struct NotNanConstraint<T>
where
    T: Float + Primitive,
{
    phantom: PhantomData<fn() -> T>,
}

impl<T> Constraint<T> for NotNanConstraint<T>
where
    T: Float + Primitive,
{
    fn filter_map(value: T) -> Option<T> {
        if value.is_nan() {
            None
        } else {
            Some(value)
        }
    }
}

<<<<<<< HEAD
impl<T> Sealed for NotNanConstraint<T> where T: Float + Primitive {}
=======
impl<T> Member<InfiniteSet> for NotNanConstraint<T> where T: Float + Primitive {}

impl<T> Member<RealSet> for NotNanConstraint<T> where T: Float + Primitive {}
>>>>>>> 6522d94a

impl<T> SupersetOf<FiniteConstraint<T>> for NotNanConstraint<T> where T: Float + Primitive {}

/// Disallows `NaN`s and infinities.
#[derive(Debug)]
pub struct FiniteConstraint<T>
where
    T: Float + Primitive,
{
    phantom: PhantomData<fn() -> T>,
}

impl<T> Constraint<T> for FiniteConstraint<T>
where
    T: Float + Primitive,
{
    fn filter_map(value: T) -> Option<T> {
        if value.is_nan() || value.is_infinite() {
            None
        } else {
            Some(value)
        }
    }
}

<<<<<<< HEAD
impl<T> Sealed for FiniteConstraint<T> where T: Float + Primitive {}
=======
impl<T> Member<RealSet> for FiniteConstraint<T> where T: Float + Primitive {}
>>>>>>> 6522d94a
<|MERGE_RESOLUTION|>--- conflicted
+++ resolved
@@ -25,11 +25,7 @@
 /// This trait expresses a constraint by filter-mapping values. Note that
 /// constraints require `Member<RealSet>`, meaning that the set of real numbers
 /// must always be supported and is implied.
-<<<<<<< HEAD
-pub trait Constraint<T>: Copy + Member<RealSet> + Sized + Sealed
-=======
-pub trait Constraint<T>: Member<RealSet>
->>>>>>> 6522d94a
+pub trait Constraint<T>: Member<RealSet> + Sealed
 where
     T: Float + Primitive,
 {
@@ -58,17 +54,13 @@
     }
 }
 
-<<<<<<< HEAD
 impl<T> Sealed for UnitConstraint<T> where T: Float + Primitive {}
 
-impl<T> SupersetOf<NotNanConstraint<T>> for UnitConstraint<T> where T: Float + Primitive {}
-=======
 impl<T> Member<InfiniteSet> for UnitConstraint<T> where T: Float + Primitive {}
 
 impl<T> Member<NanSet> for UnitConstraint<T> where T: Float + Primitive {}
 
 impl<T> Member<RealSet> for UnitConstraint<T> where T: Float + Primitive {}
->>>>>>> 6522d94a
 
 impl<T> SupersetOf<FiniteConstraint<T>> for UnitConstraint<T> where T: Float + Primitive {}
 
@@ -96,13 +88,11 @@
     }
 }
 
-<<<<<<< HEAD
 impl<T> Sealed for NotNanConstraint<T> where T: Float + Primitive {}
-=======
+
 impl<T> Member<InfiniteSet> for NotNanConstraint<T> where T: Float + Primitive {}
 
 impl<T> Member<RealSet> for NotNanConstraint<T> where T: Float + Primitive {}
->>>>>>> 6522d94a
 
 impl<T> SupersetOf<FiniteConstraint<T>> for NotNanConstraint<T> where T: Float + Primitive {}
 
@@ -128,8 +118,6 @@
     }
 }
 
-<<<<<<< HEAD
 impl<T> Sealed for FiniteConstraint<T> where T: Float + Primitive {}
-=======
-impl<T> Member<RealSet> for FiniteConstraint<T> where T: Float + Primitive {}
->>>>>>> 6522d94a
+
+impl<T> Member<RealSet> for FiniteConstraint<T> where T: Float + Primitive {}